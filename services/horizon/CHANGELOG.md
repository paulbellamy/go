# Changelog

All notable changes to this project will be documented in this
file. This project adheres to [Semantic Versioning](http://semver.org/).


## Unreleased

<<<<<<< HEAD
### Bug Fixes
** Fix bug where the configuration for `CAPTIVE_CORE_LOG_PATH`, `CAPTIVE_CORE_PEER_PORT`, and `CAPTIVE_CORE_HTTP_PORT` were ignored if they were configured via environment variables instead of command line arguments. ([3702](https://github.com/stellar/go/pull/3702)).

### New Features
* Add new command `horizon db detect-gaps`, which detects ingestion gaps in the database. The command prints out the `db reingest` commands to run in order to fill the gaps found. 
=======
## v2.5.0
>>>>>>> fa7725d6

**Upgrading to this version from <= v2.1.1 will trigger a state rebuild. During this process (which can take up to 20 minutes), Horizon will not ingest new ledgers.**

* Add new command `horizon db detect-gaps`, which detects ingestion gaps in the database. The command prints out the `db reingest` commands to run in order to fill the gaps found ([3672](https://github.com/stellar/go/pull/3672)). 
* Performance improvement: Captive Core now reuses bucket files whenever it finds existing ones in the corresponding `--captive-core-storage-path` (introduced in [v2.1.0](#v2.1.0) rather than generating a one-time temporary sub-directory ([3670](https://github.com/stellar/go/pull/3670)). **This feature requires Stellar-Core version 17.1 or later.**
* Horizon now monitors the Stellar Core binary on disk (pointed to by `--stellar-core-binary-path`/`STELLAR_CORE_BINARY_PATH`) and restarts its Captive Core subprocess if it detects changes (i.e a more recent file timestamp for the Stellar Core binary) ([3687](https://github.com/stellar/go/pull/3687)).
* `POST /transactions` return `503 Service Unavailable` instead of `504 Gateway Timeout` if connected Stellar-Core is out of sync ([3653](https://github.com/stellar/go/pull/3653)).
* Add protocol version metrics: `horizon_ingest_max_supported_protocol_version`, `horizon_ingest_captive_stellar_core_supported_protocol_version`, `horizon_stellar_core_supported_protocol_version` ([3634](https://github.com/stellar/go/pull/3634)).
* Fixed crash in `horizon ingest verify-range` command ([3682](https://github.com/stellar/go/pull/3682)).
* Handle replica conflict errors gracefully ([3674](https://github.com/stellar/go/pull/3674)).
* Fix data race in request parameters handling ([3690](https://github.com/stellar/go/pull/3690)).

## v2.4.1

**Upgrading to this version from <= v2.1.1 will trigger a state rebuild. During this process (which can take up to 20 minutes), Horizon will not ingest new ledgers.**

### Bug Fixes
* Fix bug in `horizon db reingest range` command, which would throw a duplicate entry conflict error from the DB. ([3661](https://github.com/stellar/go/pull/3661)).
* Fix bug in DB metrics preventing Horizon from starting when read-only replica middleware is enabled. ([3668](https://github.com/stellar/go/pull/3668)).
* Fix bug in the value of `route` in the logs for rate-limited requests (previously it was set to `undefined`). ([3658](https://github.com/stellar/go/pull/3658)).

## v2.4.0

**Upgrading to this version from <= v2.1.1 will trigger a state rebuild. During this process (which can take up to 20 minutes), Horizon will not ingest new ledgers.**

### DB State Migration

* This release comes with a small DB schema change (new multiplexed-account-related columns are incorporated). It should not take more than five minutes to run due to new columns being NULL-able. 

### Deprecations

* Deprecate `--captive-core-config-append-path` in favor of `--captive-core-config-path`. The difference between the two flags is that `--captive-core-config-path` will validate the configuration file to reject any fields which are not supported by captive core ([3629](https://github.com/stellar/go/pull/3629)).

### New features 

* Add more in-depth Prometheus metrics (count & duration) for db queries. ([3597](https://github.com/stellar/go/pull/3597), [3605](https://github.com/stellar/go/pull/3605))

* HTTP request logs will now print the Origin header if Referer is not set. ([3599](https://github.com/stellar/go/pull/3599))

* Add Multiplexed Account details to API responses (additional `_muxed` and `_muxed_id` optional fields following what's described in [SEP 23](https://github.com/stellar/stellar-protocol/blob/master/ecosystem/sep-0023.md#horizon-api-changes)):
  * Transactions: `account_muxed`, `account_muxed_id`, `fee_account` and `fee_account_muxed`.
  * Operations: `source_account_muxed`, `source_account_muxed_id` and additional fields depending on the operation (e.g. `from_muxed`, `from_muxed_id`, `to_muxed` and `to_muxed_id` for Payment operations)
  * Effects: `account_muxed`, `account_muxed_id` and additional fields depending on the effect (e.g. `seller_muxed` and `seller_muxed_id`  for the Trade effect).

### Code Changes

* Fix bug in `horizon db reingest range` command which required the `--ingest` flag to be set ([3625](https://github.com/stellar/go/pull/3625)).

* Fix bug in causing database connections to be closed when the HTTP request was cancelled. ([3630](https://github.com/stellar/go/pull/3630))

## v2.3.0

**Upgrading to this version from <= v2.1.1 will trigger a state rebuild. During this process (which can take up to 20 minutes), Horizon will not ingest new ledgers.**

### New features
* Introduces a flag (`--ro-database-url` / `RO_DATABASE_URL`) which allows setting a connection to a read-replica database. This flag makes Horizon take into account data propagation lag to the replica instance, adding retries if the data is out of sync ([3574](https://github.com/stellar/go/pull/3574)).

### Code changes
* Improved test suite coverage and stability ([3560](https://github.com/stellar/go/pull/3560), [3562](https://github.com/stellar/go/pull/3562), [3551](https://github.com/stellar/go/pull/3551), and [3547](https://github.com/stellar/go/pull/3547)).

* Improved session handling and timeouts ([3576](https://github.com/stellar/go/pull/3576), [3545](https://github.com/stellar/go/pull/3545), and [3567](https://github.com/stellar/go/pull/3567)).

* Improved stability of Captive Core's configuration options. Specifically, it will now prefer either the command-line parameter (e.g. `--captive-core-peer-port` or its env-var equivalent) or the user-supplied append file (`--captive-core-append-path`) over Horizon's internal defaults. However, if a value is set in *both* the append file and at the command-line, an error will be thrown unless both values are equal ([3558](https://github.com/stellar/go/pull/3558)).


## v2.2.0

**Upgrading to this version will trigger state rebuild. During this process (which can take up to 20 minutes) it will not ingest new ledgers.**

* Add `num_claimable_balances` and `claimable_balances_amount` fields to asset stat summaries at `/assets` ([3502](https://github.com/stellar/go/pull/3502)).
* Improve ingestion reliability when running multiple Horizon ingestion instances ([3518](https://github.com/stellar/go/pull/3518)).

## v2.1.1

* When ingesting a backlog of ledgers, Horizon sometimes consumes ledgers faster than the rate at which Captive Core emits them. Previously this scenario caused failures in the ingestion system. That is now fixed in ([3531](https://github.com/stellar/go/pull/3531)).

## v2.1.0

### DB State Migration

* This release comes with an internal DB represenatation change: the `claimable_balances` table now represents the claimable balance identifiers as an hexadecimal string (as opposed to base64).

**The migration will be performed by the ingestion system (through a state rebuild) and, thus, if some of your Horizon nodes are not ingestors (i.e. no `--ingestion` flag enabled) you may experience 500s in the `GET /claimable_balances/` requests until an ingestion node is upgraded. Also, it's worth noting that the rebuild process will take several minutes and no new ledgers will be ingested until the rebuild is finished.**

### Breaking changes

* Add a flag `--captive-core-storage-path`/`CAPTIVE_CORE_STORAGE_PATH` that allows users to control the storage location for Captive Core bucket data ([3479](https://github.com/stellar/go/pull/3479)).
  - Previously, Horizon created a directory in `/tmp` to store Captive Core bucket data. Now, if the captive core storage path flag is not set, Horizon will default to using the current working directory.
* Add a flag `--captive-core-log-path`/`CAPTIVE_CORE_LOG_PATH` that allows users to control the location of the logs emitted by Captive Core ([3472](https://github.com/stellar/go/pull/3472)). If you have a `LOG_FILE_PATH` entry in your Captive Core toml file remove that entry and use the horizon flag instead.
* `--stellar-core-db-url` / `STELLAR_CORE_DATABASE_URL` should only be configured if Horizon ingestion is enabled otherwise Horizon will not start ([3477](https://github.com/stellar/go/pull/3477)).

### New features

* Add an endpoint which determines if Horizon is healthy enough to receive traffic ([3435](https://github.com/stellar/go/pull/3435)).
* Sanitize route regular expressions for Prometheus metrics ([3459](https://github.com/stellar/go/pull/3459)).
* Add asset stat summaries per trust-line flag category ([3454](https://github.com/stellar/go/pull/3454)).
  - The `amount`, and `num_accounts` fields in `/assets` endpoint are deprecated. Fields will be removed in Horizon 3.0. You can find the same data under `balances.authorized`, and `accounts.authorized`, respectively.
* Add a flag `--captive-core-peer-port`/`CAPTIVE_CORE_PEER_PORT` that allows users to control which port the Captive Core subprocess will bind to for connecting to the Stellar swarm. ([3483](https://github.com/stellar/go/pull/3484)).
* Add 2 new HTTP endpoints `GET claimable_balances/{id}/transactions` and `GET claimable_balances/{id}/operations`, which respectively return the transactions and operations related to a provided Claimable Balance Identifier `{id}`.
* Add Stellar Protocol 16 support. This release comes with support for Protocol 16 ([CAP 35](https://github.com/stellar/stellar-protocol/blob/master/core/cap-0035.md): asset clawback). See [the downstream SDK issue template](https://gist.github.com/2opremio/89c4775104635382d51b6f5e41cbf6d5) for details on what changed on Horizon's side. For full details, please read [CAP 35](https://github.com/stellar/stellar-protocol/blob/master/core/cap-0035.md).


## v2.0.0

### Before you upgrade

Please read the [Captive Core](https://github.com/stellar/go/blob/master/services/horizon/internal/docs/captive_core.md) doc which contains new requirements and migration guide.

### Captive Stellar-Core

Introducing the stable release with Captive Stellar-Core mode enabled by default. Captive mode relaxes Horizon's operational requirements. It allows running Horizon without a fully fledged Core instance and, most importantly, without a Core database. More information about this new mode can be found in [Captive Core](https://github.com/stellar/go/blob/master/services/horizon/internal/docs/captive_core.md) doc.

If you run into issues please check [Known Issues](https://github.com/stellar/go/blob/master/services/horizon/internal/docs/captive_core.md#known-issues) or [report an issue](https://github.com/stellar/go/issues/new/choose). Please ask questions in [Keybase](https://keybase.io/team/stellar.public) or [Stack Exchange](https://stellar.stackexchange.com/).

### Breaking changes

* There are new config params (below) required by Captive Stellar-Core. Please check the [Captive Core](https://github.com/stellar/go/blob/master/services/horizon/internal/docs/captive_core.md) guide for migration tips.
  * `STELLAR_CORE_BINARY_PATH` - a path to Stellar-Core binary,
  * `CAPTIVE_CORE_CONFIG_APPEND_PATH` - defines a path to a file to append to the Stellar Core configuration file used by captive core.
* The `expingest` command has been renamed to `ingest` since the ingestion system is not experimental anymore.
* Removed `--rate-limit-redis-key` and `--redis-url` configuration flags.

## v2.0.0 Release Candidate

**This is a release candidate: while SDF is confident that there are no critical bugs and release candidate is safe to use in production we encourage organizations to deploy it to production only after org-specific testing.**

### Before you upgrade

Please read the [Captive Core](https://github.com/stellar/go/blob/release-horizon-v2.0.0-beta/services/horizon/internal/docs/captive_core.md) doc which contains new requirements and migration guide.

### Captive Stellar-Core

Introducing the release candidate with Captive Stellar-Core mode enabled by default. Captive mode relaxes Horizon's operational requirements. It allows running Horizon without a fully fledged Core instance and, most importantly, without a Core database. More information about this new mode can be found in [Captive Core](https://github.com/stellar/go/blob/release-horizon-v2.0.0-beta/services/horizon/internal/docs/captive_core.md) doc.

If you run into issues please check [Known Issues](https://github.com/stellar/go/blob/release-horizon-v2.0.0-beta/services/horizon/internal/docs/captive_core.md#known-issues) or [report an issue](https://github.com/stellar/go/issues/new/choose). Please ask questions in [Keybase](https://keybase.io/team/stellar.public) or [Stack Exchange](https://stellar.stackexchange.com/).

### Breaking changes

* The `expingest` command has been renamed to `ingest` since the ingestion system is not experimental anymore.
* Removed `--rate-limit-redis-key` and `--redis-url` configuration flags.

## v1.14.0

* Fix bug `/fee_stats` endpoint. The endpoint was not including the additional base fee charge for fee bump transactions ([#3354](https://github.com/stellar/go/pull/3354))
* Expose the timestamp of the most recently ingested ledger in the root resource response and in the `/metrics` response ([#3281](https://github.com/stellar/go/pull/3281))
* Add `--checkpoint-frequency` flag to configure how many ledgers span a history archive checkpoint ([#3273](https://github.com/stellar/go/pull/3273)). This is useful in the context of creating standalone Stellar networks in [integration tests](internal/docs/captive_core.md#private-networks).

## v1.13.1

**Upgrading to this version from version before v1.10.0 will trigger state rebuild. During this process (which can take several minutes) it will not ingest new ledgers.**

* Fixed a bug in `/fee_stats` endpoint that could calculate invalid stats if fee bump transactions were included in the ledger ([#3326](https://github.com/stellar/go/pull/3326))

## v2.0.0 Beta

**THIS IS A BETA RELEASE! DO NOT USE IN PRODUCTION. The release may contain critical bugs. It's not suitable for production use.**

### Before you upgrade

Please read the [Captive Core](https://github.com/stellar/go/blob/release-horizon-v2.0.0-beta/services/horizon/internal/docs/captive_core.md) doc which contains new requirements and migration guide.

### Captive Stellar-Core

Introducing the beta release with Captive Stellar-Core mode enabled by default. Captive mode relaxes Horizon's operational requirements. It allows running Horizon without a fully fledged Core instance and, most importantly, without a Core database. More information about this new mode can be found in [Captive Core](https://github.com/stellar/go/blob/release-horizon-v2.0.0-beta/services/horizon/internal/docs/captive_core.md) doc.

This version may contain bugs. If you run into issues please check [Known Issues](https://github.com/stellar/go/blob/release-horizon-v2.0.0-beta/services/horizon/internal/docs/captive_core.md#known-issues) or [report an issue](https://github.com/stellar/go/issues/new/choose). Please ask questions in [Keybase](https://keybase.io/team/stellar.public) or [Stack Exchange](https://stellar.stackexchange.com/).

## v1.13.0

**Upgrading to this version from version before v1.10.0 will trigger state rebuild. During this process (which can take several minutes) it will not ingest new ledgers.**

* Improved performance of `OfferProcessor` ([#3249](https://github.com/stellar/go/pull/3249)).
* Improved speed of state verification startup time ([#3251](https://github.com/stellar/go/pull/3251)).
* Multiple Captive Core improvements and fixes ([#3237](https://github.com/stellar/go/pull/3237), [#3257](https://github.com/stellar/go/pull/3257), [#3260](https://github.com/stellar/go/pull/3260), [#3264](https://github.com/stellar/go/pull/3264), [#3262](https://github.com/stellar/go/pull/3262), [#3265](https://github.com/stellar/go/pull/3265), [#3269](https://github.com/stellar/go/pull/3269), [#3271](https://github.com/stellar/go/pull/3271), [#3270](https://github.com/stellar/go/pull/3270), [#3272](https://github.com/stellar/go/pull/3272)).

## v1.12.0

* Add Prometheus metrics for the duration of ingestion processors ([#3224](https://github.com/stellar/go/pull/3224))
* Many Captive Core improvements and fixes ([#3232](https://github.com/stellar/go/pull/3232), [#3223](https://github.com/stellar/go/pull/3223), [#3226](https://github.com/stellar/go/pull/3226), [#3203](https://github.com/stellar/go/pull/3203), [#3189](https://github.com/stellar/go/pull/3189),  [#3187](https://github.com/stellar/go/pull/3187))

## v1.11.1

* Fix bug in parsing `db-url` parameter in `horizon db migrate` and `horizon db init` commands ([#3192](https://github.com/stellar/go/pull/3192)).

## v1.11.0

* The `service` field emitted in ingestion logs has been changed from `expingest` to `ingest` ([#3118](https://github.com/stellar/go/pull/3118)).
* Ledger stats are now exported in `/metrics` in `horizon_ingest_ledger_stats_total` metric ([#3148](https://github.com/stellar/go/pull/3148)).
* Stellar Core database URL is no longer required when running in captive mode ([#3150](https://github.com/stellar/go/pull/3150)).
* xdr: Add a custom marshaller for claim predicate timestamp  ([#3183](https://github.com/stellar/go/pull/3183)).

## v1.10.1

* Bump max supported protocol version to 15.

## v1.10.0

**After upgrading Horizon will rebuild its state. During this process (which can take several minutes) it will not ingest new ledgers.**

* Fixed a bug that caused a fresh instance of Horizon to be unable to sync with testnet (Protocol 14) correctly. ([#3100](https://github.com/stellar/go/pull/3100))
* Add Golang- and process-related metrics. ([#3103](https://github.com/stellar/go/pull/3103))
* New `network_passphrase` field in History Archives (added in Stellar-Core 14.1.0) is now checked. Horizon will return error if incorrect archive is used. ([#3082](https://github.com/stellar/go/pull/3082))
* Fixed a bug that caused some errors to be logged with `info` level instead of `error` level. ([#3094](https://github.com/stellar/go/pull/3094))
* Fixed a bug in `/claimable_balances` that returned 500 error instead of 400 for some requests. ([#3088](https://github.com/stellar/go/pull/3088))
* Print a friendly message when Horizon does not support the current Stellar protocol version. ([#3093](https://github.com/stellar/go/pull/3093))

## v1.9.1

* Fixed a bug that caused a fresh instance of Horizon to be unable to sync with testnet (Protocol 14) correctly. ([#3096](https://github.com/stellar/go/pull/3096))
* Use underscore in JSON fields for claim predicate to make the API consistent. ([#3086](https://github.com/stellar/go/pull/3086))

## v1.9.0

This is release adds support for the upcoming Protocol 14 upgrade. However, Horizon still maintains backwards compatibility with Protocol 13, which means it is still safe to run this release before Protocol 14 is deployed.

**After upgrading Horizon will rebuild it's state. During this process (which can take several minutes) it will not ingest new ledgers.**

The two main features of Protocol 14 are [CAP 23 Claimable Balances](https://github.com/stellar/stellar-protocol/blob/master/core/cap-0023.md) and [CAP 33 Sponsored Reserves](https://github.com/stellar/stellar-protocol/blob/master/core/cap-0033.md).
Claimable balances provide a mechanism for setting up a payment which can be claimed in the future. This allows you to make payments to accounts which are currently not able to accept them.
Sponsored Reserves allows an account to pay the reserves on behalf of another account.

In this release there is a new claimable balance resource which has a unique id, an asset (describing which asset can be claimed), an amount (the amount of the asset that can be claimed), and a list of claimants (an immutable list of accounts that could potentially claim the balance).
The `GET /claimable_balances/{id}` endpoint was added to Horizon's API to allow looking up a claimable balance by its id. See the sample response below:

```json
{
  "_links": {
    "self": {
      "href": "/claimable_balances/000000000102030000000000000000000000000000000000000000000000000000000000"
    }
  },
  "id": "000000000102030000000000000000000000000000000000000000000000000000000000",
  "asset": "native",
  "amount": "10.0000000",
  "sponsor": "GC3C4AKRBQLHOJ45U4XG35ESVWRDECWO5XLDGYADO6DPR3L7KIDVUMML",
  "last_modified_ledger": 123,
  "claimants": [
    {
      "destination": "GC3C4AKRBQLHOJ45U4XG35ESVWRDECWO5XLDGYADO6DPR3L7KIDVUMML",
      "predicate": {
        "unconditional": true
      }
    }
  ],
  "paging_token": "123-000000000102030000000000000000000000000000000000000000000000000000000000"
}
```

There is also a `GET /claimable_balances` endpoint which searches for claimable balances by asset, sponsor, or claimant destination.

To support [CAP 33 Sponsored Reserves](https://github.com/stellar/stellar-protocol/blob/master/core/cap-0033.md) we have added an optional `sponsor` attribute in the following Horizon resources: accounts, account signers, offers, trustlines, and claimable balances.
If the `sponsor` field is present it means that the account with id `sponsor` is paying for the reserves for the sponsored account / account signer / offer / trustline / claimable balance. We have also added an optional `sponsor` query parameter to the following endpoints:
* `GET /accounts`
* `GET /offers`
* `GET /claimable_balances`

If the `sponsor` query param is provided, Horizon will search for objects sponsored by the given account id.

## v1.8.2

* Fixed a bug which prevented Horizon from accepting TLS connections.

## v1.8.1

* Fixed a bug in a code ingesting fee bump transactions.

## v1.8.0

### Changes

* Added new and changed existing metrics:
  * `horizon_build_info` - contains build information in labels (`version` - Horizon version, `goversion` - Go runtime version),
  * `horizon_ingest_enable` - equals `1` if ingestion system is running, `0` otherwise,
  * `horizon_ingest_state_invalid` - equals `1` if state is invalid, `0` otherwise,
  * `horizon_db_max_open_connections` - determines the maximum possible opened DB connections,
  * `horizon_db_wait_duration_seconds_total` - changed the values to be in seconds instead of nanoseconds.
* Fixed a data race when shutting down the HTTP server. ([#2958](https://github.com/stellar/go/pull/2958)).
* Fixed emitting incorrect errors related to OrderBook Stream when shutting down the app. ([#2964](https://github.com/stellar/go/pull/2964))

### Experimental

The previous implementation of Captive Stellar-Core streams meta stream using a filesystem pipe. This implies that both Horizon and Stellar-Core had to be deployed to the same server. One of the disadvantages of such requirement is a need for detailed per-process monitoring to be able to connect potential issues (like memory leaks) to the specific service.

To solve this it's now possible to start a [`captivecore`](https://github.com/stellar/go/tree/master/exp/services/captivecore) on another machine and configure Horizon to use it in ingestion. This requires two config options set:
* `ENABLE_CAPTIVE_CORE_INGESTION=true`,
* `REMOTE_CAPTIVE_CORE_URL` - pointing to `captivecore` server.

## v1.7.1

This patch release fixes a regression introduced in 1.7.0, breaking the
 `/offers` endpoint. Thus, we recommend upgrading as soon as possible.
 
### Changes
* Fix path parameter mismatch in `/offers` endpoint
  [#2927](https://github.com/stellar/go/pull/2927).

## v1.7.0

### DB schema migration (expected migration time: < 10 mins)
  * Add new multicolumn index to improve the `/trades`'s
    endpoint performance [#2869](https://github.com/stellar/go/pull/2869).
  * Add constraints on database columns which cannot hold
    negative values [#2827](https://github.com/stellar/go/pull/2827).

### Changes
* Update Go toolchain to 1.14.6 in order to fix [golang/go#34775](https://github.com/golang/go/issues/34775),
  which caused some database queries to be executed instead of rolled back.
* Fix panic on missing command line arguments [#2872](https://github.com/stellar/go/pull/2872)
* Fix race condition where submitting a transaction to Horizon can result in a bad sequence error even though Stellar Core accepted the transaction. [#2877](https://github.com/stellar/go/pull/2877)
* Add new DB metrics ([#2844](https://github.com/stellar/go/pull/2844)):
  * `db_in_use_connections` - number of opened DB connections in use (not idle),
  * `db_wait_count` - number of connections waited for,
  * `db_wait_duration` - total time blocked waiting for a new connection.

## v1.6.0

* Add `--parallel-workers` and `--parallel-job-size` to `horizon db reingest range`. `--parallel-workers` will parallelize reingestion using the supplied number of workers. ([#2724](https://github.com/stellar/go/pull/2724))
* Remove Stellar Core's database dependency for non-ingesting instances of Horizon.  ([#2759](https://github.com/stellar/go/pull/2759))
  Horizon doesn't require access to a Stellar Core database if it is only serving HTTP request, this allows the separation of front-end and ingesting instances. 
  The following config parameters were removed:
  - `core-db-max-open-connections`
  - `core-db-max-idle-connections`
* HAL response population is implemented using Go `strings` package instead of `regexp`, improving its performance. ([#2806](https://github.com/stellar/go/pull/2806))
* Fix a bug in `POST /transactions` that could cause `tx_bad_seq` errors instead of processing a valid transaction. ([#2805](https://github.com/stellar/go/pull/2805))
* The `--connection-timeout` param is ignored in `POST /transactions`. The requests sent to that endpoint will always timeout after 30 seconds. ([#2818](https://github.com/stellar/go/pull/2818))

### Experimental

* Add experimental support for live ingestion using a Stellar Core subprocess instead of a persistent Stellar Core database.

  Stellar-core now contains an experimental feature which allows replaying ledger's metadata in-memory. This feature starts paving the way to remove the dependency between Stellar Core's database and Horizon. Requires [Stellar Core v13.2.0](https://github.com/stellar/stellar-core/releases/tag/v13.2.0).

  To try out this new experimental feature, you need to specify the following parameters when starting ingesting Horizon instance:

  - `--enable-captive-core-ingestion` or `ENABLE_CAPTIVE_CORE_INGESTION=true`.
  - `--stellar-core-binary-path` or `STELLAR_CORE_BINARY_PATH`.

## v1.5.0

### Changes

* Remove `--ingest-failed-transactions` flag. From now on Horizon will always ingest failed transactions. WARNING: If your application is using Horizon DB directly (not recommended!) remember that now it will also contain failed txs. ([#2702](https://github.com/stellar/go/pull/2702)).
* Add transaction set operation count to `history_ledger`([#2690](https://github.com/stellar/go/pull/2690)).
Extend ingestion to store the total number of operations in the transaction set and expose it in the ledger resource via `tx_set_operation_count`. This feature allows you to assess the used capacity of a transaction set.
* Fix `/metrics` end-point ([#2717](https://github.com/stellar/go/pull/2717)).
* Gracefully handle incorrect assets in the query parameters of GET `/offers` ([#2634](https://github.com/stellar/go/pull/2634)).
* Fix logging message in OrderBookStream ([#2699](https://github.com/stellar/go/pull/2699)).
* Fix data race in root endpoint ([#2745](https://github.com/stellar/go/pull/2745)).

### Experimental

* Add experimental support for database reingestion using a Stellar Core subprocess instead of a persistent Stellar Core database ([#2695](https://github.com/stellar/go/pull/2695)).

  [Stellar Core v12.3.0](https://github.com/stellar/stellar-core/releases/tag/v12.3.0) added an experimental feature which allows replaying ledger's metadata in-memory. This feature speeds up reingestion and starts paving the way to remove the dependency between Stellar Core's database and Horizon.

  For now, this is only supported while running `horizon db reingest`. To try out this new experimental feature, you need to specify the following parameters:

  - `--enable-captive-core-ingestion` or `ENABLE_CAPTIVE_CORE_INGESTION=true`.
  - `--stellar-core-binary-path` or `STELLAR_CORE_BINARY_PATH`.

### SDK Maintainers: action needed

- Add the new field `tx_set_operation_count` to the `ledger` resource ([#2690](https://github.com/stellar/go/pull/2690)). This field can be a `number` or `null`.

## v1.4.0

* Drop support for MuxedAccounts strkeys (spec'ed in [SEP23](https://github.com/stellar/stellar-protocol/blob/master/ecosystem/sep-0023.md)).
  SEP23 is still a draft and we don't want to encourage storing strkeys which may not be definite.
* Replace `SequenceProvider` implementation with one which queries the Horizon DB for sequence numbers instead of the Stellar Core DB.
* Use the Horizon DB instead of Horizon's in memory order book graph to query orderbook details for the /order_book endpoint.
* Remove JSON variant of `GET /metrics`, both in the server and client code. It's using Prometheus format by default now.
* Decreased a memory usage of initial state ingestion stage and state verifier ([#2618](https://github.com/stellar/go/pull/2618)).
* Remove `--exp-ingest-in-memory-only` Horizon flag. The in memory order book graph which powers the path finding endpoints is now updated using the Horizon DB instead of directly via ingestion ([#2630](https://github.com/stellar/go/pull/2630)).

## v1.3.0

### Breaking changes

* The type for the following attributes has been changed from `int64` to `string` ([#2555](https://github.com/stellar/go/pull/2555)):
  - Attribute `fee_charged` in [Transaction](https://www.stellar.org/developers/horizon/reference/resources/transaction.html) resource.
  - Attribute `max_fee` in [Transaction](https://www.stellar.org/developers/horizon/reference/resources/transaction.html) resource.

### Changes

* Add `last_modified_time` to account responses. `last_modified_time` is the closing time of the most recent ledger in which the account was modified ([#2528](https://github.com/stellar/go/pull/2528)).
* Balances in the Account resource are now sorted by asset code and asset issuer ([#2516](https://github.com/stellar/go/pull/2516)).
* Ingestion system has its dedicated DB connection pool ([#2560](https://github.com/stellar/go/pull/2560)).
* A new metric has been added to `/metrics` ([#2537](https://github.com/stellar/go/pull/2537) and [#2553](https://github.com/stellar/go/pull/2553)):
  - `ingest.local_latest_ledger`: a gauge with the local latest ledger,
  - `txsub.v0`: a meter counting `v0` transactions in `POST /transaction`,
  - `txsub.v1`: a meter counting `v1` transactions in `POST /transaction`,
  - `txsub.feebump`: a meter counting `feebump` transactions in `POST /transaction`.
* Fix a memory leak in the code responsible for streaming ([#2548](https://github.com/stellar/go/pull/2548), [#2575](https://github.com/stellar/go/pull/2575) and [#2576](https://github.com/stellar/go/pull/2576)).

## v1.2.2

* Fix bug which occurs when ingesting ledgers containing both fee bump and normal transactions.

## v1.2.1

### Database migration notes

This version removes two unused columns that could overflow in catchup complete deployments. If your Horizon database contains entire public network history, you should upgrade to this version as soon as possible and run `horizon db migrate up`.

### Changes

* Remove `id` columns from `history_operation_participants` and `history_transaction_participants` to prevent possible integer overflow [#2532](https://github.com/stellar/go/pull/2532).
## v1.2.0

### Scheduled Breaking Changes

* The type for the following attributes will be changed from `int64` to `string` in 1.3.0:
  - Attribute `fee_charged` in [Transaction](https://www.stellar.org/developers/horizon/reference/resources/transaction.html) resource.
  - Attribute `max_fee` in [Transaction](https://www.stellar.org/developers/horizon/reference/resources/transaction.html) resource.

The changes are required by [CAP-15](https://github.com/stellar/stellar-protocol/blob/master/core/cap-0015.md).

### Changes

* Added support for [CAP-27](https://github.com/stellar/stellar-protocol/blob/master/core/cap-0027.md) and [SEP-23](https://github.com/stellar/stellar-protocol/blob/master/ecosystem/sep-0023.md) [#2491](https://github.com/stellar/go/pull/2491).
* The XDR definition of a transaction memo is a string.
However, XDR strings are actually binary blobs with no enforced encoding.
It is possible to set the memo in a transaction envelope to a binary sequence which is not valid ASCII or unicode.
Previously, if you wanted to recover the original binary sequence for a transaction memo, you would have to decode the transaction's envelope.
In this release, we have added a `memo_bytes` field to the Horizon transaction response for transactions with `memo_type` equal `text`.
`memo_bytes` stores the base 64 encoding of the memo bytes set in the transaction envelope [#2485](https://github.com/stellar/go/pull/2485).

## v1.1.0

### **IMPORTANT**: Database migration

This version includes a significant database migration which changes the column types of `fee_charged` and `max_fee` in the `history_transactions` table from `integer` to `bigint`. This essential change paves the way for fee bump transactions ([CAP 15](https://github.com/stellar/stellar-protocol/blob/master/core/cap-0015.md)), a major improvement that will be released soon in Stellar Protocol 13.

This migration will run for a long time, especially if you have a Horizon database with full history. For reference, it took around 8 hours and 42 minutes to complete this migration on a AWS db.r4.8xlarge instance with full transaction history.

To execute the migration run `horizon db migrate up` using the Horizon v1.1.0 binary.

**Important Note**: Horizon should not be serving requests or ingesting while the migration is running. For service continuity, if you run a production Horizon deployment it is recommended that you perform the migration on a second instance and then switch over.

### Changes
* DB: Remove unnecessary duplicate indexes: `index_history_transactions_on_id`, `index_history_ledgers_on_id`, `exp_asset_stats_by_code`, and `asset_by_code` ([#2419](https://github.com/stellar/go/pull/2419)).
* DB: Remove asset_stats table which is no longer necessary ([#2419](https://github.com/stellar/go/pull/2419)).
* Validate transaction hash IDs as 64 lowercase hex chars. As such, wrongly-formatted parameters which used to cause 404 (`Not found`) errors will now cause 400 (`Bad request`) HTTP errors ([#2394](https://github.com/stellar/go/pull/2394)).
* Fix ask and bid price levels of `GET /order_book` when encountering non-canonical price values. The `limit` parameter is now respected and levels are coallesced properly. Also, `price_r` is now in canonical form ([#2400](https://github.com/stellar/go/pull/2400)).
* Added missing top-level HAL links to the `GET /` response ([#2407](https://github.com/stellar/go/pull/2407)).
* Full transaction details are now included in the `POST /transactions` response. If you submit a transaction and it succeeds, the response will match the `GET /transactions/{hash}` response ([#2406](https://github.com/stellar/go/pull/2406)).
* The following attributes are now included in the transaction resource:
    * `fee_account` (the account which paid the transaction fee)
    * `fee_bump_transaction` (only present in Protocol 13 fee bump transactions)
    * `inner_transaction` (only present in Protocol 13 fee bump transactions) ([#2406](https://github.com/stellar/go/pull/2406)).
* Add support for [CAP0018](https://github.com/stellar/stellar-protocol/blob/master/core/cap-0018.md): Fine-Grained Control of Authorization (Protocol 13) ([#2423](https://github.com/stellar/go/pull/2423)).
  - Add `is_authorized_to_maintain_liabilities` to `Balance`.
    <pre>
    "balances": [
      {
        "is_authorized": true,
        <b>"is_authorized_to_maintain_liabilities": true,</b>
        "balance": "27.1374422",
        "limit": "922337203685.4775807",
        "buying_liabilities": "0.0000000",
        "selling_liabilities": "0.0000000",
        "last_modified_ledger": 28893780,
        "asset_type": "credit_alphanum4",
        "asset_code": "USD",
        "asset_issuer": "GBSTRUSD7IRX73RQZBL3RQUH6KS3O4NYFY3QCALDLZD77XMZOPWAVTUK"
      },
      {
        "balance": "1.5000000",
        "buying_liabilities": "0.0000000",
        "selling_liabilities": "0.0000000",
        "asset_type": "native"
      }
    ]
    </pre>
  - Add `authorize_to_maintain_liabilities` to `AllowTrust` operation.
    <pre>
    {
      "id": "124042211741474817",
      "paging_token": "124042211741474817",
      "transaction_successful": true,
      "source_account": "GBSTRUSD7IRX73RQZBL3RQUH6KS3O4NYFY3QCALDLZD77XMZOPWAVTUK",
      "type": "allow_trust",
      "type_i": 7,
      "created_at": "2020-03-27T03:40:10Z",
      "transaction_hash": "a77d4ee5346d55fb8026cdcdad6e4b5e0c440c96b4627e3727f4ccfa6d199e94",
      "asset_type": "credit_alphanum4",
      "asset_code": "USD",
      "asset_issuer": "GBSTRUSD7IRX73RQZBL3RQUH6KS3O4NYFY3QCALDLZD77XMZOPWAVTUK",
      "trustee": "GBSTRUSD7IRX73RQZBL3RQUH6KS3O4NYFY3QCALDLZD77XMZOPWAVTUK",
      "trustor": "GA332TXN6BX2DYKGYB7FW5BWV2JLQKERNX4T7EUJT4MHWOW2TSGC2SPM",
      "authorize": true,
      <b>"authorize_to_maintain_liabilities": true,</b>
    }
    </pre>
  - Add effect `trustline_authorized_to_maintain_liabilities`.
    <pre>
    {
      "id": "0124042211741474817-0000000001",
      "paging_token": "124042211741474817-1",
      "account": "GBSTRUSD7IRX73RQZBL3RQUH6KS3O4NYFY3QCALDLZD77XMZOPWAVTUK",
      <b>"type": "trustline_authorized_to_maintain_liabilities",</b>
      <b>"type_i": 25,</b>
      "created_at": "2020-03-27T03:40:10Z",
      "trustor": "GA332TXN6BX2DYKGYB7FW5BWV2JLQKERNX4T7EUJT4MHWOW2TSGC2SPM",
      "asset_type": "credit_alphanum4",
      "asset_code": "USD"
    }
    </pre>
* It is no longer possible to use Redis as a mechanism for rate-limiting requests ([#2409](https://github.com/stellar/go/pull/2409)).

* Make `GET /trades` generate an empty response instead of a 404 when no
 trades are found.

## v1.0.1

### Fixed
* Fix `horizon db reap` bug which caused the command to exit without deleting any history table rows ([#2336](https://github.com/stellar/go/pull/2336)).
* The horizon reap system now also deletes rows from `history_trades`. Previously, the reap system only deleted rows from `history_operation_participants`, `history_operations`, `history_transaction_participants`, `history_transactions`, `history_ledgers`, and `history_effects` ([#2336](https://github.com/stellar/go/pull/2336)).
* Fix deadlock when running `horizon db reingest range` ([#2373](https://github.com/stellar/go/pull/2373)).
* Fix signer update effects ([#2375](https://github.com/stellar/go/pull/2375)).
* Fix incorrect error in log when shutting down the system while `verifyState` is running ([#2366](https://github.com/stellar/go/pull/2366)).
* Expose date header to CORS clients ([#2316](https://github.com/stellar/go/pull/2316)).
* Fix inconsistent ledger view in `/accounts/{id}` when streaming ([#2344](https://github.com/stellar/go/pull/2344)).

### Removed
* Dropped support for Go 1.12. ([#2346](https://github.com/stellar/go/pull/2346)).

## v1.0.0

### Before you upgrade

* If you were using the new ingestion in one of the previous versions of Horizon, you must first remove `ENABLE_EXPERIMENTAL_INGESTION` feature flag and restart all Horizon instances before deploying a new version.
* The init stage (state ingestion) for the public Stellar network requires around 1.5GB of RAM. This memory is released after the state ingestion. State ingestion is performed only once. Restarting the server will not trigger it unless Horizon has been upgraded to a newer version (with an updated ingestion pipeline). It's worth noting that the required memory will become smaller and smaller as more of the buckets in the history archive become [CAP-20](https://github.com/stellar/stellar-protocol/blob/master/core/cap-0020.md) compatible. Some endpoints are **not available** during state ingestion.
* The CPU footprint of the new ingestion is modest. We were able to successfully run ingestion on an [AWS `c5.xlarge`](https://aws.amazon.com/ec2/instance-types/c5/) instance. The init stage takes a few minutes on `c5.xlarge`. `c5.xlarge` is the equivalent of 4 vCPUs and 8GB of RAM. The definition of vCPU for the c5 large family in AWS is the following:
> The 2nd generation Intel Xeon Scalable Processors (Cascade Lake) or 1st generation Intel Xeon Platinum 8000 series (Skylake-SP) processor with a sustained all core Turbo frequency of up to 3.4GHz, and single core turbo frequency of up to 3.5 GHz.

* The state data requires an additional 6GB DB disk space for the public Stellar network (as of February 2020). The disk usage will increase when the number of Stellar ledger entries increases.
  * `accounts_signers` table: 2340 MB
  * `trust_lines` table: 2052 MB
  * `accounts` table: 1545 MB
  * `offers` table: 61 MB
  * `accounts_data` table: 15 MB
  * `exp_asset_stats` table: less than 1 MB
* A new environment variable (or command line flag) needs to be set so that Horizon can ingest state from the history archives:
   * `HISTORY_ARCHIVE_URLS="archive1,archive2,archive3"` (if you don't have your own pubnet history archive, you can use one of SDF's archives, for example `https://history.stellar.org/prd/core-live/core_live_001`)
* Horizon serves the endpoints `/paths` and `/order_book` from an in-memory graph, which is only available on ingesting instances. If some of the instances in your cluster are not configured to ingest, you can configure your proxy server to route those endpoints to the ingesting instances. This is beyond the scope of this document - consult the relevant documentation for your proxy server. A better solution for this will be released in the next Horizon version.

### New Ingestion System

The most substantial element of this release is a full rewrite of Horizon's ledger ingestion engine, which enables some key features:

* A set of important new endpoints (see below). Some of these were impossible under the previous ingestion architecture.
* An in-memory order book graph for rapid querying.
* The ability to run parallel ingestion over multiple Horizon hosts, improving service availability for production deployments.

The new engine resolves multiple issues that were present in the old system. For example:

* Horizon's coupling to Stellar-Core's database is dramatically reduced.
* Data inconsistency due to lag between endpoints is eliminated.
* Slow endpoints (path-finding for example) are now speedy.

Finally, the rearchitecting makes new reliability features possible. An example is the new internal state verifier, which guarantees consistency between the local Horizon state and the public history archives.

The [admin guide](https://github.com/stellar/go/blob/release-horizon-v0.25.0/services/horizon/internal/docs/admin.md) contains all the information needed to operate the new ingestion system.

### Added

- Add [/accounts](https://www.stellar.org/developers/horizon/reference/endpoints/accounts.html) endpoint, which allows filtering accounts that have a given signer or a trustline to an asset.
- Add [/offers](https://www.stellar.org/developers/horizon/reference/endpoints/offers.html) endpoint, which lists all offers on the network and allows filtering by seller account or by selling or buying asset.
- Add [/paths/strict-send](https://www.stellar.org/developers/horizon/reference/endpoints/path-finding-strict-send.html) endpoint, which enables discovery of optimal "strict send" paths between assets.
- Add [/paths/strict-receive](https://www.stellar.org/developers/horizon/reference/endpoints/path-finding-strict-receive.html) endpoint, which enables discovery of optimal "strict receive" paths between assets.
- Add the fields `max_fee` and `fee_charged` to [/fee_stats](https://www.stellar.org/developers/horizon/reference/endpoints/fee-stats.html).

### Breaking changes

### Changed

- Change multiple operation types to their canonical names for [operation resources](https://www.stellar.org/developers/horizon/reference/resources/operation.html) ([#2134](https://github.com/stellar/go/pull/2134)).
- Change the type of the following fields from `number` to `string`:

    - Attribute `offer_id` in [manage buy offer](https://www.stellar.org/developers/horizon/reference/resources/operation.html#manage-buy-offer) and [manage sell offer](https://www.stellar.org/developers/horizon/reference/resources/operation.html#manage-sell-offer) operations.
    - Attribute `offer_id` in `Trade` [effect](https://www.stellar.org/developers/horizon/reference/resources/effect.html#trading-effects).
    - Attribute `id` in [Offer](https://www.stellar.org/developers/horizon/reference/resources/offer.html) resource.
    - Attribute `timestamp` and `trade_count` in [Trade Aggregation](https://www.stellar.org/developers/horizon/reference/resources/trade_aggregation.html) resource.

    See [#1609](https://github.com/stellar/go/issues/1609), [#1909](https://github.com/stellar/go/pull/1909) and [#1912](https://github.com/stellar/go/issues/1912) for more details.

### Removed

- `/metrics` endpoint is no longer part of the public API. It is now served on `ADMIN_PORT/metrics`. `ADMIN_PORT` can be set using env variable or `--admin-port` CLI param.
- Remove the following fields from [/fee_stats](https://www.stellar.org/developers/horizon/reference/endpoints/fee-stats.html):

    - `min_accepted_fee`
    - `mode_accepted_fee`
    - `p10_accepted_fee`
    - `p20_accepted_fee`
    - `p30_accepted_fee`
    - `p40_accepted_fee`
    - `p50_accepted_fee`
    - `p60_accepted_fee`
    - `p70_accepted_fee`
    - `p80_accepted_fee`
    - `p90_accepted_fee`
    - `p95_accepted_fee`
    - `p99_accepted_fee`

- Remove `fee_paid` field from [Transaction resource](https://www.stellar.org/developers/horizon/reference/resources/transaction.html) (Use `fee_charged` and `max_fee` fields instead - see [#1372](https://github.com/stellar/go/issues/1372)).

## v0.24.1

* Add cache to improve performance of experimental ingestion system (#[2004](https://github.com/stellar/go/pull/2004)).
* Fix experimental ingestion bug where ledger changes were not applied in the correct order (#[2050](https://github.com/stellar/go/pull/2050)).
* Fix experimental ingestion bug where unique constraint errors are incurred when the ingestion system has to reingest state from history archive checkpoints (#[2055](https://github.com/stellar/go/pull/2055)).
* Fix experimental ingestion bug where a race condition during shutdown leads to a crash (#[2058](https://github.com/stellar/go/pull/2058)).

## v0.24.0

* Add `fee_charged` and `max_fee` objects to `/fee_stats` endpoint ([#1964](https://github.com/stellar/go/pull/1964)).
* Experimental ledger header ingestion processor ([#1949](https://github.com/stellar/go/pull/1949)).
* Improved performance of asset stats processor ([#1987](https://github.com/stellar/go/pull/1987)).
* Provide mechanism for retrying XDR stream errors ([#1899](https://github.com/stellar/go/pull/1899)).
* Emit error level log after 3 failed attempts to validate state ([#1918](https://github.com/stellar/go/pull/1918)).
* Fixed out of bounds error in ledger backend reader ([#1914](https://github.com/stellar/go/pull/1914)).
* Fixed out of bounds error in URL params handler ([#1973](https://github.com/stellar/go/pull/1973)).
* Rename `OperationFeeStats` to `FeeStats` ([#1952](https://github.com/stellar/go/pull/1952)).
* All DB queries are now cancelled when request is cancelled/timeout. ([#1950](https://github.com/stellar/go/pull/1950)).
* Fixed multiple issues connected to graceful shutdown of Horizon.

### Scheduled Breaking Changes

* All `*_accepted_fee` fields in `/fee_stats` endpoint are deprecated. Fields will be removed in Horizon 0.25.0.

Previously scheduled breaking changes reminders:

* The following operation type names have been deprecated: `path_payment`, `manage_offer` and `create_passive_offer`. The names will be changed to: `path_payment_strict_receive`, `manage_sell_offer` and `create_passive_sell_offer` in 0.25.0. This has been previously scheduled for 0.22.0 release.
* `fee_paid` field on Transaction resource has been deprecated and will be removed in 0.25.0 (previously scheduled for 0.22.0). Please use new fields added in 0.18.0: `max_fee` that defines the maximum fee the source account is willing to pay and `fee_charged` that defines the fee that was actually paid for a transaction. See [CAP-0005](https://github.com/stellar/stellar-protocol/blob/master/core/cap-0005.md) for more information.
* The type for the following attributes will be changed from `int64` to `string` in 0.25.0 (previously scheduled for 0.22.0):
  - Attribute `offer_id` in [manage buy offer](https://www.stellar.org/developers/horizon/reference/resources/operation.html#manage-buy-offer) and [manage sell offer](https://www.stellar.org/developers/horizon/reference/resources/operation.html#manage-sell-offer) operations.
  - Attribute `offer_id` in `Trade` effect.
  - Attribute `id` in [Offer](https://www.stellar.org/developers/horizon/reference/resources/offer.html) resource.
  - Attribute `timestamp` and `trade_count` in [Trade Aggregation](https://www.stellar.org/developers/horizon/reference/resources/trade_aggregation.html) resource.

Check [Beta Testing New Ingestion System](https://github.com/stellar/go/blob/master/services/horizon/internal/expingest/BETA_TESTING.md) if you want to test the new ingestion system.

## v0.23.1

* Add `ReadTimeout` to Horizon HTTP server configuration to fix potential DoS vector.

## v0.23.0

* New features in experimental ingestion (to enable: set `--enable-experimental-ingestion` CLI param or `ENABLE_EXPERIMENTAL_INGESTION=true` env variable):
  * All state-related endpoints (i.e. ledger entries) are now served from Horizon DB (except `/account/{account_id}`)

  * `/order_book` offers data is served from in-memory store ([#1761](https://github.com/stellar/go/pull/1761))

  * Add `Latest-Ledger` header with the sequence number of the most recent ledger processed by the experimental ingestion system. Endpoints built on the experimental ingestion system will always respond with data which is consistent with the ledger in `Latest-Ledger` ([#1830](https://github.com/stellar/go/pull/1830))

  * Add experimental support for filtering accounts who are trustees to an asset via `/accounts`. Example:\
  `/accounts?asset=COP:GC2GFGZ5CZCFCDJSQF3YYEAYBOS3ZREXJSPU7LUJ7JU3LP3BQNHY7YKS`\
  returns all accounts who have a trustline to the asset `COP` issued by account `GC2GFG...` ([#1835](https://github.com/stellar/go/pull/1835))

  * Experimental "Accounts For Signers" end-point now returns a full account resource ([#1876](https://github.com/stellar/go/issues/1875))
* Prevent "`multiple response.WriteHeader calls`" errors when streaming ([#1870](https://github.com/stellar/go/issues/1870))
* Fix an interpolation bug in `/fee_stats` ([#1857](https://github.com/stellar/go/pull/1857))
* Fix a bug in `/paths/strict-send` where occasionally bad paths were returned ([#1863](https://github.com/stellar/go/pull/1863))

## v0.22.2

* Fixes a bug in accounts for signer ingestion processor.

## v0.22.1

* Fixes a bug in path payment ingestion code.

## v0.22.0

* Adds support for Stellar Protocol v12.

### Scheduled Breaking Changes

* The following operation type names have been deprecated: `path_payment`, `manage_offer` and `create_passive_offer`. The names will be changed to: `path_payment_strict_receive`, `manage_sell_offer` and `create_passive_sell_offer` in 0.25.0. This has been previously scheduled for 0.22.0 release.
* `fee_paid` field on Transaction resource has been deprecated and will be removed in 0.23.0 (previously scheduled for 0.22.0). Please use new fields added in 0.18.0: `max_fee` that defines the maximum fee the source account is willing to pay and `fee_charged` that defines the fee that was actually paid for a transaction. See [CAP-0005](https://github.com/stellar/stellar-protocol/blob/master/core/cap-0005.md) for more information.
* The type for the following attributes will be changed from `int64` to `string` in 0.23.0 (previously scheduled for 0.22.0):
  - Attribute `offer_id` in [manage buy offer](https://www.stellar.org/developers/horizon/reference/resources/operation.html#manage-buy-offer) and [manage sell offer](https://www.stellar.org/developers/horizon/reference/resources/operation.html#manage-sell-offer) operations.
  - Attribute `offer_id` in `Trade` effect.
  - Attribute `id` in [Offer](https://www.stellar.org/developers/horizon/reference/resources/offer.html) resource.
  - Attribute `timestamp` and `trade_count` in [Trade Aggregation](https://www.stellar.org/developers/horizon/reference/resources/trade_aggregation.html) resource.

## v0.21.1

* Fixes a bug in initial schema migration file.

## v0.21.0

### Database migration notes

This version adds a new index on a table used by experimental ingestion system. If it has not been enabled, migration will be instant. If you migrate from a previous version with experimental ingestion system enabled database migration can take a couple minutes.

### Changes

* `/paths/strict-send` can now accept a `destination_account` parameter. If `destination_account` is provided then the endpoint will return all payment paths which terminate with an asset held by `destination_account`. Note that the endpoint will accept `destination_account` or `destination_assets` but not both. `destination_assets` is a comma separated list of assets encoded as `native` or `code:issuer`.
* `/paths/strict-receive` can now accept a `source_assets` parameter instead of `source_account` parameter. If `source_assets` is provided the endpoint will return all payment paths originating from an asset in `source_assets`. Note that the endpoint will accept `source_account` or `source_assets` but not both. `source_assets` is a comma separated list of assets encoded as `native` or `code:issuer`.
* Add experimental support for `/offers`. To enable it, set `--enable-experimental-ingestion` CLI param or `ENABLE_EXPERIMENTAL_INGESTION=true` env variable.
* When experimental ingestion is enabled a state verification routine is started every 64 ledgers to ensure a local state is the same as in history buckets. This can be disabled by setting `--ingest-disable-state-verification` CLI param or `INGEST-DISABLE-STATE-VERIFICATION` env variable.
* Add flag to apply pending migrations before running horizon. If there are pending migrations, previously you needed to run `horizon db migrate up` before running `horizon`. Those two steps can be combined into one with the `--apply-migrations` flag (`APPLY_MIGRATIONS` env variable).
* Improved the speed of state ingestion in experimental ingestion system.
* Fixed a bug in "Signers for Account" (experimental) transaction meta ingesting code.
* Fixed performance issue in Effects related endpoints.
* Fixed DoS vector in Go HTTP/2 implementation.
* Dropped support for Go 1.10, 1.11.

Check [Beta Testing New Ingestion System](https://github.com/stellar/go/blob/master/services/horizon/internal/expingest/BETA_TESTING.md) if you want to test new ingestion system.

## v0.20.1

* Add `--ingest-state-reader-temp-set` flag (`INGEST_STATE_READER_TEMP_SET` env variable) which defines the storage type used for temporary objects during state ingestion in the new ingestion system. The possible options are: `memory` (requires ~1.5GB RAM, fast) and `postgres` (stores data in temporary table in Postgres, less RAM but slower).

Check [Beta Testing New Ingestion System](https://github.com/stellar/go/blob/master/services/horizon/internal/expingest/BETA_TESTING.md) if you want to test new ingestion system.

## v0.20.0

If you want to use experimental ingestion skip this version and use v0.20.1 instead. v0.20.0 has a performance issue.

### Changes

* Experimental ingestion system is now run concurrently on all Horizon servers (with feature flag set - see below). This improves ingestion availability.
* Add experimental path finding endpoints which use an in memory order book for improved performance. To enable the endpoints set `--enable-experimental-ingestion` CLI param or `ENABLE_EXPERIMENTAL_INGESTION=true` env variable. Note that the `enable-experimental-ingestion` flag enables both the new path finding endpoints and the accounts for signer endpoint. There are two path finding endpoints. `/paths/strict-send` returns payment paths where both the source and destination assets are fixed. This endpoint is able to answer questions like: "Get me the most EUR possible for my 10 USD." `/paths/strict-receive` is the other endpoint which is an alias to the existing `/paths` endpoint.
* `--enable-accounts-for-signer` CLI param or `ENABLE_ACCOUNTS_FOR_SIGNER=true` env variable are merged with `--enable-experimental-ingestion` CLI param or `ENABLE_EXPERIMENTAL_INGESTION=true` env variable.
* Add experimental get offers by id endpoint`/offers/{id}` which uses the new ingestion system to fill up the offers table. To enable it, set `--enable-experimental-ingestion` CLI param or `ENABLE_EXPERIMENTAL_INGESTION=true` env variable.

Check [Beta Testing New Ingestion System](https://github.com/stellar/go/blob/master/services/horizon/internal/expingest/BETA_TESTING.md) if you want to test new ingestion system.

### Scheduled Breaking Changes

* `fee_paid` field on Transaction resource has been deprecated and will be removed in 0.22.0. Please use new fields added in 0.18.0: `max_fee` that defines the maximum fee the source account is willing to pay and `fee_charged` that defines the fee that was actually paid for a transaction. See [CAP-0005](https://github.com/stellar/stellar-protocol/blob/master/core/cap-0005.md) for more information. This change has been previously scheduled for 0.19.0 release.
* The following operation type names have been deprecated: `manage_offer` and `create_passive_offer`. The names will be changed to: `manage_sell_offer` and `create_passive_offer` in 0.22.0. This has been previously scheduled for 0.19.0 release.
* The type for the following attributes will be changed from `int64` to `string` in 0.22.0:
  - Attribute `offer_id` in [manage buy offer](https://www.stellar.org/developers/horizon/reference/resources/operation.html#manage-buy-offer) and [manage sell offer](https://www.stellar.org/developers/horizon/reference/resources/operation.html#manage-sell-offer) operations.
  - Attribute `offer_id` in `Trade` effect.
  - Attribute `id` in [Offer](https://www.stellar.org/developers/horizon/reference/resources/offer.html) resource.
  - Attribute `timestamp` and `trade_count` in [Trade Aggregation](https://www.stellar.org/developers/horizon/reference/resources/trade_aggregation.html) resource.

If you are an SDK maintainer, update your code to prepare for this change.

## v0.19.0

* Add `join` parameter to operations and payments endpoints. Currently, the only valid value for the parameter is `transactions`. If `join=transactions` is included in a request then the response will include a `transaction` field for each operation in the response.
* Add experimental "Accounts For Signers" endpoint. To enable it set `--enable-accounts-for-signer` CLI param or `ENABLE_ACCOUNTS_FOR_SIGNER=true` env variable. Additionally new feature requires links to history archive: CLI: `--history-archive-urls="archive1,archive2,archive3"`, env variable: `HISTORY_ARCHIVE_URLS="archive1,archive2,archive3"`. This will expose `/accounts` endpoint. This requires around 4GB of RAM for initial state ingestion.

Check [Beta Testing New Ingestion System](https://github.com/stellar/go/blob/master/services/horizon/internal/expingest/BETA_TESTING.md) if you want to test new ingestion system.

## v0.18.1

* Fixed `/fee_stats` to correctly calculate ledger capacity in protocol v11.
* Fixed `horizon db clean` command to truncate all tables.

## v0.18.0

### Breaking changes

* Horizon requires Postgres 9.5+.
* Removed `paging_token` field from `/accounts/{id}` endpoint.
* Removed `/operation_fee_stats` endpoint. Please use `/fee_stats`.

### Deprecations

* `fee_paid` field on Transaction resource has been deprecated and will be removed in 0.19.0. Two new fields have been added: `max_fee` that defines the maximum fee the source account is willing to pay and `fee_charged` that defines the fee that was actually paid for a transaction. See [CAP-0005](https://github.com/stellar/stellar-protocol/blob/master/core/cap-0005.md) for more information.
* The following operation type names have been deprecated: `manage_offer` and `create_passive_offer`. The names will be changed to: `manage_sell_offer` and `create_passive_offer` in 0.19.0.

### Changes

* The following new config parameters were added. When old `max-db-connections` config parameter is set, it has a priority over the the new params. Run `horizon help` for more information.
  * `horizon-db-max-open-connections`,
  * `horizon-db-max-idle-connections`,
  * `core-db-max-open-connections`,
  * `core-db-max-idle-connections`.
* Fixed `fee_paid` value in Transaction resource (#1358).
* Fix "int64: value out of range" errors in trade aggregations (#1319).
* Improved `horizon db reingest range` command.

## v0.17.6 - 2019-04-29

* Fixed a bug in `/order_book` when sum of amounts at a single price level exceeds `int64_max` (#1037).
* Fixed a bug generating `ERROR` level log entries for bad requests (#1186).

## v0.17.5 - 2019-04-24

* Support for stellar-core [v11.0.0](https://github.com/stellar/stellar-core/releases/tag/v11.0.0).
* Display trustline authorization state in the balances list.
* Improved actions code.
* Improved `horizon db reingest` command handling code.
* Tracking app name and version that connects to Horizon (`X-App-Name`, `X-App-Version`).

## v0.17.4 - 2019-03-14

* Support for Stellar-Core 10.3.0 (new database schema v9).
* Fix a bug in `horizon db reingest` command (no log output).
* Multiple code improvements.

## v0.17.3 - 2019-03-01

* Fix a bug in `txsub` package that caused returning invalid status when resubmitting old transactions (#969).

## v0.17.2 - 2019-02-28

* Critical fix bug

## v0.17.1 - 2019-02-28

### Changes

* Fixes high severity error in ingestion system.
* Account detail endpoint (`/accounts/{id}`) includes `last_modified_ledger` field for account and for each non-native asset balance.

## v0.17.0 - 2019-02-26

### Upgrade notes

This release introduces ingestion of failed transactions. This feature is turned off by default. To turn it on set environment variable: `INGEST_FAILED_TRANSACTIONS=true` or CLI param: `--ingest-failed-transactions=true`. Please note that ingesting failed transactions can double DB space requirements (especially important for full history deployments).

### Database migration notes

Previous versions work fine with new schema so you can migrate (`horizon db migrate up` using new binary) database without stopping the Horizon process. To reingest ledgers run `horizon db reingest` using Horizon 0.17.0 binary. You can take advantage of the new `horizon db reingest range` for parallel reingestion.

### Deprecations

* `/operation_fee_stats` is deprecated in favour of `/fee_stats`. Will be removed in v0.18.0.

### Breaking changes

* Fields removed in this version:
  * Root > `protocol_version`, use `current_protocol_version` and `core_supported_protocol_version`.
  * Ledger > `transaction_count`, use `successful_transaction_count` and `failed_transaction_count`.
  * Signer > `public_key`, use `key`.
* This Horizon version no longer supports Core <10.0.0. Horizon can still ingest version <10 ledgers.
* Error event name during streaming changed to `error` to follow W3C specification.

### Changes

* Added ingestion of failed transactions (see Upgrade notes). Use `include_failed=true` GET parameter to display failed transactions and operations in collection endpoints.
* `/fee_stats` endpoint has been extended with fee percentiles and ledger capacity usage. Both are useful in transaction fee estimations.
* Fixed a bug causing slice bounds out of range at `/account/{id}/offers` endpoint during streaming.
* Added `horizon db reingest range X Y` that reingests ledgers between X and Y sequence number (closed intervals).
* Many code improvements.

## v0.16.0 - 2019-02-04

### Upgrade notes

* Ledger > Admins need to reingest old ledgers because we introduced `successful_transaction_count` and `failed_transaction_count`.

### Database migration notes

Previous versions work fine with Horizon 0.16.0 schema so you can migrate (`horizon db migrate up`) database without stopping the Horizon process. To reingest ledgers run `horizon db reingest` using Horizon 0.16.0 binary.

### Deprecations

* Root > `protocol_version` will be removed in v0.17.0. It is replaced by `current_protocol_version` and `core_supported_protocol_version`.
* Ledger > `transaction_count` will be removed in v0.17.0.
* Signer > `public_key` will be removed in v0.17.0.

### Changes

* Improved `horizon db migrate` script. It will now either success or show a detailed message regarding why it failed.
* Fixed effects ingestion of circular payments.
* Improved account query performances for payments and operations.
* Added `successful_transaction_count` and `failed_transaction_count` to `ledger` resource.
* Fixed the wrong protocol version displayed in `root` resource by adding `current_protocol_version` and `core_supported_protocol_version`.
* Improved streaming for single objects. It won't send an event back if the current event is the same as the last event sent.
* Fixed ingesting effects of empty trades. Empty trades will be ignored during ingestion.

## v0.15.4 - 2019-01-17

* Fixed multiple issues in transaction submission subsystem.
* Support for client fingerprint headers.
* Fixed parameter checking in `horizon db backfill` command.

## v0.15.3 - 2019-01-07

* Fixed a bug in Horizon DB reaping code.
* Fixed query checking code that generated `ERROR`-level log entries for invalid input.

## v0.15.2 - 2018-12-13

* Added `horizon db init-asset-stats` command to initialize `asset_stats` table. This command should be run once before starting ingestion if asset stats are enabled (`ENABLE_ASSET_STATS=true`).
* Fixed `asset_stats` table to support longer `home_domain`s.
* Fixed slow trades DB query.

## v0.15.1 - 2018-11-09

* Fixed memory leak in SSE stream code.

## v0.15.0 - 2018-11-06

DB migrations add a new fields and indexes on `history_trades` table. This is a very large table in `CATCHUP_COMPLETE` deployments so migration may take a long time (depending on your DB hardware). Please test the migrations execution time on the copy of your production DB first.

This release contains several bug fixes and improvements:

* New `/operation_fee_stats` endpoint includes fee stats for the last 5 ledgers.
* ["Trades"](https://www.stellar.org/developers/horizon/reference/endpoints/trades.html) endpoint can now be streamed.
* In ["Trade Aggregations"](https://www.stellar.org/developers/horizon/reference/endpoints/trade_aggregations.html) endpoint, `offset` parameter has been added.
* Path finding bugs have been fixed and the algorithm has been improved. Check [#719](https://github.com/stellar/go/pull/719) for more information.
* Connections (including streams) are closed after timeout defined using `--connection-timeout` CLI param or `CONNECTION_TIMEOUT` environment variable. If Horizon is behind a load balancer with idle timeout set, it is recommended to set this to a value equal a few seconds less than idle timeout so streams can be properly closed by Horizon.
* Streams have been improved to check for updates every `--sse-update-frequency` CLI param or `SSE_UPDATE_FREQUENCY` environment variable seconds. If a new ledger has been closed in this period, new events will be sent to a stream. Previously streams checked for new events every 1 second, even when there were no new ledgers.
* Rate limiting algorithm has been changed to [GCRA](https://brandur.org/rate-limiting#gcra).
* Rate limiting in streams has been changed to be more fair. Now 1 *credit* has to be *paid* every time there's a new ledger instead of per request.
* Rate limiting can be disabled completely by setting `--per-hour-rate-limit=0` CLI param or `PER_HOUR_RATE_LIMIT=0` environment variable.
* Account flags now display `auth_immutable` value.
* Logs can be sent to a file. Destination file can be set using an environment variable (`LOG_FILE={file}`) or CLI parameter (`--log-file={file}`).

### Breaking changes

* Assets stats are disabled by default. This can be changed using an environment variable (`ENABLE_ASSET_STATS=true`) or CLI parameter (`--enable-asset-stats=true`). Please note that it has a negative impact on a DB and ingestion time.
* In ["Offers for Account"](https://www.stellar.org/developers/horizon/reference/endpoints/offers-for-account.html), `last_modified_time` field  endpoint can be `null` when ledger data is not available (has not been ingested yet).
* ["Trades for Offer"](https://www.stellar.org/developers/horizon/reference/endpoints/trades-for-offer.html) endpoint will query for trades that match the given offer on either side of trades, rather than just the "sell" offer. Offer IDs are now [synthetic](https://www.stellar.org/developers/horizon/reference/resources/trade.html#synthetic-offer-ids). You have to reingest history to update offer IDs.

### Other bug fixes

* `horizon db backfill` command has been fixed.
* Fixed `remoteAddrIP` function to support IPv6.
* Fixed `route` field in the logs when the request is rate limited.

## v0.14.2 - 2018-09-27

### Bug fixes

* Fixed and improved `txsub` package (#695). This should resolve many issues connected to `Timeout` responses.
* Improve stream error reporting (#680).
* Checking `ingest.Cursor` errors in `Session` (#679).
* Added account ID validation in `/account/{id}` endpoints (#684).

## v0.14.1 - 2018-09-19

This release contains several bug fixes:

* Assets stats can cause high CPU usage on stellar-core DB. If this slows down the database it's now possible to turn off this feature by setting `DISABLE_ASSET_STATS` feature flag. This can be set as environment variable (`DISABLE_ASSET_STATS=true`) or CLI parameter (`--disable-asset-stats=true`).
* Sometimes `/accounts/{id}/offers` returns `500 Internal Server Error` response when ledger data is not available yet (for new ledgers) or no longer available (`CATCHUP_RECENT` deployments). It's possible to set `ALLOW_EMPTY_LEDGER_DATA_RESPONSES` feature flag as environment variable (`ALLOW_EMPTY_LEDGER_DATA_RESPONSES=true`) or CLI parameter (`--allow-empty-ledger-data-responses=true`). With the flag set to `true` "Offers for Account" endpoint will return `null` in `last_modified_time` field when ledger data is not available, instead of `500 Internal Server Error` error.

### Bug fixes

* Feature flag to disable asset stats (#668).
* Feature flag to allow null ledger data in responses (#672).
* Fix empty memo field in JSON when memo_type is text (#635).
* Improved logging: some bad requests no longer generate `ERROR` level log entries (#654).
* `/friendbot` endpoint is available only when `FriendbotURL` is set in the config.

## v0.14.0 - 2018-09-06

### Breaking changes

* Offer resource `last_modified` field removed (see Bug Fixes section).
* Trade aggregations endpoint accepts only specific time ranges now (1/5/15 minutes, 1 hour, 1 day, 1 week).
* Horizon sends `Cache-Control: no-cache, no-store, max-age=0` HTTP header for all responses.

### Deprecations

* Account > Signers collection `public_key` field is deprecated, replaced by `key`.

### Changes

* Protocol V10 features:
  * New `bump_sequence` operation (as in [CAP-0001](https://github.com/stellar/stellar-protocol/blob/master/core/cap-0001.md)).
    * New [`bump_sequence`](https://www.stellar.org/developers/horizon/reference/resources/operation.html#bump-sequence) operation.
    * New `sequence_bumped` effect.
    * Please check [CAP-0001](https://github.com/stellar/stellar-protocol/blob/master/core/cap-0001.md) for new error codes for transaction submission.
  * Offer liabilities (as in [CAP-0003](https://github.com/stellar/stellar-protocol/blob/master/core/cap-0003.md)):
    * `/accounts/{id}` resources contain new fields: `buying_liabilities` and `selling_liabilities` for each entry in `balances`.
    * Please check [CAP-0003](https://github.com/stellar/stellar-protocol/blob/master/core/cap-0003.md) for new error codes for transaction submission.
* Added `source_amount` field to `path_payment` operations.
* Added `account_credited` and `account_debited` effects for `path_payment` operations.
* Friendbot link in Root endpoint is empty if not set in configuration.
* Improved `ingest` package logging.
* Improved HTTP logging (`forwarded_ip`, `route` fields, `duration` is always in seconds).
* `LOGGLY_HOST` env variable has been replaced with `LOGGLY_TAG` and is adding a tag to every log event.
* Dropped support for Go 1.8.

### Bug fixes

* New fields in Offer resource: `last_modified_ledger` and `last_modified_time`, replace buggy `last_modified` (#478).
* Fixed pagination in Trades for account endpoint (#486).
* Fixed a synchronization issue in `ingest` package (#603).
* Fixed Order Book resource links in Root endpoint.
* Fixed streaming in Offers for Account endpoint.

## v0.13.3 - 2018-08-23

### Bug fixes

* Fixed large amounts rendering in `/assets`.

## v0.13.2 - 2018-08-13

### Bug fixes

* Fixed a bug in `amount` and `price` packages triggering long calculations.

## v0.13.1 - 2018-07-26

### Bug fixes

* Fixed a conversion bug when `timebounds.max_time` is set to `INT64_MAX`.

## v0.13.0 - 2018-06-06

### Breaking changes

- `amount` field in `/assets` is now a String (to support Stellar amounts larger than `int64`).

### Changes

- Effect resource contains a new `created_at` field.
- Horizon responses are compressed.
- Ingestion errors have been improved.
- `horizon rebase` command was improved.

### Bug fixes

- Horizon now returns `400 Bad Request` for negative `cursor` values.

**Upgrade notes**

DB migrations add a new indexes on `history_trades`. This is very large table so migration may take a long time (depending on your DB hardware). Please test the migrations execution time on the copy of your production DB first.

## v0.12.3 - 2017-03-20

### Bug fixes

- Fix a service stutter caused by excessive `info` commands being issued from the root endpoint.


## v0.12.2 - 2017-03-14

This release is a bug fix release for v0.12.1 and v0.12.2.  *Please see the upgrade notes below if you did not already migrate your db for v0.12.0*

### Changes

- Remove strict validation on the `resolution` parameter for trade aggregations endpoint.  We will add this feature back in to the next major release.


## v0.12.1 - 2017-03-13

This release is a bug fix release for v0.12.0.  *Please see the upgrade notes below if you did not already migrate your db for v0.12.0*

### Bug fixes

- Fixed an issue caused by un-migrated trade rows. (https://github.com/stellar/go/issues/357)
- Command line flags are now useable for subcommands of horizon.


## v0.12.0 - 2017-03-08

Big release this time for horizon:  We've made a number of breaking changes since v0.11.0 and have revised both our database schema as well as our data ingestion system.  We recommend that you take a backup of your horizon database prior to upgrading, just in case.

### Upgrade Notes

Since this release changes both the schema and the data ingestion system, we recommend the following upgrade path to minimize downtime:

1. Upgrade horizon binaries, but do not restart the service
2. Run `horizon db migrate up` to migrate the db schema
3. Run `horizon db reingest` in a background session to begin the data reingestion process
4. Restart horizon

### Added

- Operation and payment resources were changed to add `transaction_hash` and `created_at` properties.
- The ledger resource was changed to add a `header_xdr` property.  Existing horizon installations should re-ingest all ledgers to populate the history database tables with the data.  In future versions of horizon we will disallow null values in this column.  Going forward, this change reduces the coupling of horizon to stellar-core, ensuring that horizon can re-import history even when the data is no longer stored within stellar-core's database.
- All Assets endpoint (`/assets`) that returns a list of all the assets in the system along with some stats per asset. The filters allow you to narrow down to any specific asset of interest.
- Trade Aggregations endpoint (`/trade_aggregations`) allow for efficient gathering of historical trade data. This is done by dividing a given time range into segments and aggregate statistics, for a given asset pair (`base`, `counter`) over each of these segments.

### Bug fixes

- Ingestion performance and stability has been improved.
- Changes to an account's inflation destination no longer produce erroneous "signer_updated" effects. (https://github.com/stellar/horizon/issues/390)


### Changed

- BREAKING CHANGE: The `base_fee` property of the ledger resource has been renamed to `base_fee_in_stroops`
- BREAKING CHANGE: The `base_reserve` property of the ledger resource has been renamed to `base_reserve_in_stroops` and is now expressed in stroops (rather than lumens) and as a JSON number.
- BREAKING CHANGE: The "Orderbook Trades" (`/orderbook/trades`) endpoint has been removed and replaced by the "All Trades" (`/trades`) endpoint.
- BREAKING CHANGE: The Trade resource has been modified to generalize assets as (`base`, `counter`) pairs, rather than the previous (`sold`,`bought`) pairs.
- Full reingestion (i.e. running `horizon db reingest`) now runs in reverse chronological order.

### Removed

- BREAKING CHANGE: Friendbot has been extracted to an external microservice.


## [v0.11.0] - 2017-08-15

### Bug fixes

- The ingestion system can now properly import envelopes that contain signatures that are zero-length strings.
- BREAKING CHANGE: specifying a `limit` of `0` now triggers an error instead of interpreting the value to mean "use the default limit".
- Requests that ask for more records than the maximum page size now trigger a bad request error, instead of an internal server error.
- Upstream bug fixes to xdr decoding from `github.com/stellar/go`.

### Changed

- BREAKING CHANGE: The payments endpoint now includes `account_merge` operations in the response.
- "Finished Request" log lines now include additional fields: `streaming`, `path`, `ip`, and `host`.
- Responses now include a `Content-Disposition: inline` header.


## [v0.10.1] - 2017-03-29

### Fixed
- Ingestion was fixed to protect against text memos that contain null bytes.  While memos with null bytes are legal in stellar-core, PostgreSQL does not support such values in string columns.  Horizon now strips those null bytes to fix the issue.

## [v0.10.0] - 2017-03-20

This is a fix release for v0.9.0 and v0.9.1


### Added
- Added `horizon db clear` helper command to clear previously ingested history.

### Fixed

- Embedded sql files for the database schema have been fixed agsain to be compatible with postgres 9.5. The configuration setting `row_security` has been removed from the dumped files.

## [v0.9.1] - 2017-03-20

### Fixed

- Embedded sql files for the database schema have been fixed to be compatible with postgres 9.5. The configuration setting `idle_in_transaction_session_timeout` has been removed from the dumped files.

## [v0.9.0] - 2017-03-20

This release was retracted due to a bug discovered after release.

### Added
- Horizon now exposes the stellar network protocol in several places:  It shows the currently reported protocol version (as returned by the stellar-core `info` command) on the root endpoint, and it reports the protocol version of each ledger resource.
- Trade resources now include a `created_at` timestamp.

### Fixed

- BREAKING CHANGE: The reingestion process has been updated.  Prior versions of horizon would enter a failed state when a gap between the imported history and the stellar-core database formed or when a previously imported ledger was no longer found in the stellar-core database.  This usually occurs when running stellar-core with the `CATCHUP_RECENT` config option.  With these changed, horizon will automatically trim "abandonded" ledgers: ledgers that are older than the core elder ledger.


## [v0.8.0] - 2017-02-07

### Added

- account signer resources now contain a type specifying the type of the signer: `ed25519_public_key`, `sha256_hash`, and `preauth_tx` are the present values used for the respective signer types.

### Changed

- The `public_key` field on signer effects and an account's signer summary has been renamed to `key` to reflect that new signer types are not necessarily specifying a public key anymore.

### Deprecated

- The `public_key` field on account signers and signer effects are deprecated

## [v0.7.1] - 2017-01-12

### Bug fixes

- Trade resources now include "bought_amount" and "sold_amount" fields when being viewed through the "Orderbook Trades" endpoint.
- Fixes #322: orderbook summaries with over 20 bids now return the correct price levels, starting with the closest to the spread.

## [v0.7.0] - 2017-01-10

### Added

- The account resource now includes links to the account's trades and data values.

### Bug fixes

- Fixes paging_token attribute of account resource
- Fixes race conditions in friendbot
- Fixes #202: Add price and price_r to "manage_offer" operation resources
- Fixes #318: order books for the native currency now filters correctly.

## [v0.6.2] - 2016-08-18

### Bug fixes

- Fixes streaming (SSE) requests, which were broken in v0.6.0

## [v0.6.1] - 2016-07-26

### Bug fixes

- Fixed an issue where accounts were not being properly returned when the  history database had no record of the account.


## [v0.6.0] - 2016-07-20

This release contains the initial implementation of the "Abridged History System".  It allows a horizon system to be operated without complete knowledge of the ledger's history.  With this release, horizon will start ingesting data from the earliest point known to the connected stellar-core instance, rather than ledger 1 as it behaved previously.  See the admin guide section titled "Ingesting stellar-core data" for more details.

### Added

- *Elder* ledgers have been introduced:  An elder ledger is the oldest ledger known to a db.  For example, the `core_elder_ledger` attribute on the root endpoint refers to the oldest known ledger stored in the connected stellar-core database.
- Added the `history-retention-count` command line flag, used to specify the amount of historical data to keep in the history db.  This is expressed as a number of ledgers, for example a value of `362880` would retain roughly 6 weeks of data given an average of 10 seconds per ledger.
- Added the `history-stale-threshold` command line flag to enable stale history protection.  See the admin guide for more info.
- Horizon now reports the last ledger ingested to stellar-core using the `setcursor` command.
- Requests for data that precede the recorded window of history stored by horizon will receive a `410 Gone` http response to allow software to differentiate from other "not found" situations.
- The new `db reap` command will manually trigger the deletion of unretained historical data
- A background process on the server now deletes unretained historical once per hour.

### Changed

- BREAKING: When making a streaming request, a normal error response will be returned if an error occurs prior to sending the first event.  Additionally, the initial http response and streaming preamble will not be sent until the first event is available.
- BREAKING: `horizon_latest_ledger` has renamed to `history_latest_ledger`
- Horizon no longer needs to begin the ingestion of historical data from ledger sequence 1.
- Rows in the `history_accounts` table are no longer identified using the "Total Order ID" that other historical records  use, but are rather using a simple auto-incremented id.

### Removed

- The `/accounts` endpoint, which lets a consumer page through the entire set of accounts in the ledger, has been removed.  The change from complete to an abridged history in horizon makes the endpoint mostly useless, and after consulting with the community we have decided to remove the endpoint.

## [v0.5.1] - 2016-04-28

### Added

  - ManageData operation data is now rendered in the various operation end points.

### Bug fixes

- Transaction memos that contain utf-8 are now properly rendered in browsers by properly setting the charset of the http response.

## [v0.5.0] - 2016-04-22

### Added

- BREAKING: Horizon can now import data from stellar-core without the aid of the horizon-importer project.  This process is now known as "ingestion", and is enabled by either setting the `INGEST` environment variable to "true" or specifying "--ingest" on the launch arguments for the horizon process.  Only one process should be running in this mode for any given horizon database.
- Add `horizon db init`, used to install the latest bundled schema for the horizon database.
- Add `horizon db reingest` command, used to update outdated or corrupt horizon database information.  Admins may now use `horizon db reingest outdated` to migrate any old data when updated horizon.
- Added `network_passphrase` field to root resource.
- Added `fee_meta_xdr` field to transaction resource.

### Bug fixes
- Corrected casing on the "offers" link of an account resource.

## [v0.4.0] - 2016-02-19

### Added

- Add `horizon db migrate [up|down|redo]` commands, used for installing schema migrations.  This work is in service of porting the horizon-importer project directly to horizon.
- Add support for TLS: specify `--tls-cert` and `--tls-key` to enable.
- Add support for HTTP/2.  To enable, use TLS.

### Removed

- BREAKING CHANGE: Removed support for building on go versions lower than 1.6

## [v0.3.0] - 2016-01-29

### Changes

- Fixed incorrect `source_amount` attribute on pathfinding responses.
- BREAKING CHANGE: Sequence numbers are now encoded as strings in JSON responses.
- Fixed broken link in the successful response to a posted transaction

## [v0.2.0] - 2015-12-01
### Changes

- BREAKING CHANGE: the `address` field of a signer in the account resource has been renamed to `public_key`.
- BREAKING CHANGE: the `address` on the account resource has been renamed to `account_id`.

## [v0.1.1] - 2015-12-01

### Added
- Github releases are created from tagged travis builds automatically

[v0.11.0]: https://github.com/stellar/horizon/compare/v0.10.1...v0.11.0
[v0.10.1]: https://github.com/stellar/horizon/compare/v0.10.0...v0.10.1
[v0.10.0]: https://github.com/stellar/horizon/compare/v0.9.1...v0.10.0
[v0.9.1]: https://github.com/stellar/horizon/compare/v0.9.0...v0.9.1
[v0.9.0]: https://github.com/stellar/horizon/compare/v0.8.0...v0.9.0
[v0.8.0]: https://github.com/stellar/horizon/compare/v0.7.1...v0.8.0
[v0.7.1]: https://github.com/stellar/horizon/compare/v0.7.0...v0.7.1
[v0.7.0]: https://github.com/stellar/horizon/compare/v0.6.2...v0.7.0
[v0.6.2]: https://github.com/stellar/horizon/compare/v0.6.1...v0.6.2
[v0.6.1]: https://github.com/stellar/horizon/compare/v0.6.0...v0.6.1
[v0.6.0]: https://github.com/stellar/horizon/compare/v0.5.1...v0.6.0
[v0.5.1]: https://github.com/stellar/horizon/compare/v0.5.0...v0.5.1
[v0.5.0]: https://github.com/stellar/horizon/compare/v0.4.0...v0.5.0
[v0.4.0]: https://github.com/stellar/horizon/compare/v0.3.0...v0.4.0
[v0.3.0]: https://github.com/stellar/horizon/compare/v0.2.0...v0.3.0
[v0.2.0]: https://github.com/stellar/horizon/compare/v0.1.1...v0.2.0
[v0.1.1]: https://github.com/stellar/horizon/compare/v0.1.0...v0.1.1<|MERGE_RESOLUTION|>--- conflicted
+++ resolved
@@ -5,16 +5,6 @@
 
 
 ## Unreleased
-
-<<<<<<< HEAD
-### Bug Fixes
-** Fix bug where the configuration for `CAPTIVE_CORE_LOG_PATH`, `CAPTIVE_CORE_PEER_PORT`, and `CAPTIVE_CORE_HTTP_PORT` were ignored if they were configured via environment variables instead of command line arguments. ([3702](https://github.com/stellar/go/pull/3702)).
-
-### New Features
-* Add new command `horizon db detect-gaps`, which detects ingestion gaps in the database. The command prints out the `db reingest` commands to run in order to fill the gaps found. 
-=======
-## v2.5.0
->>>>>>> fa7725d6
 
 **Upgrading to this version from <= v2.1.1 will trigger a state rebuild. During this process (which can take up to 20 minutes), Horizon will not ingest new ledgers.**
 
@@ -26,6 +16,7 @@
 * Fixed crash in `horizon ingest verify-range` command ([3682](https://github.com/stellar/go/pull/3682)).
 * Handle replica conflict errors gracefully ([3674](https://github.com/stellar/go/pull/3674)).
 * Fix data race in request parameters handling ([3690](https://github.com/stellar/go/pull/3690)).
+* Fix bug where the configuration for `CAPTIVE_CORE_LOG_PATH`, `CAPTIVE_CORE_PEER_PORT`, and `CAPTIVE_CORE_HTTP_PORT` were ignored if they were configured via environment variables instead of command line arguments. ([3702](https://github.com/stellar/go/pull/3702)).
 
 ## v2.4.1
 
