---
title: Transaction
---

**Transactions** are the basic unit of change in the Stellar Network.

A transaction is a grouping of [operations](./operation.md).

To learn more about the concept of transactions in the Stellar network, take a look at the [Stellar transactions concept guide](https://www.stellar.org/developers/learn/concepts/transactions.html).

## Attributes

|    Attribute     |  Type  |                                                                                                                                |
| ---------------- | ------ | ------------------------------------------------------------------------------------------------------------------------------ |
| id               | string | The canonical id of this transaction, suitable for use as the :id parameter for url templates that require a transaction's ID. |
| paging_token     | string | A [paging token](./page.md) suitable for use as the `cursor` parameter to transaction collection resources.                   |
<<<<<<< HEAD
| successful       | bool | *From 0.17.0* Indicated if transaction was successful or not.       |
=======
| successful       | boolean | |
>>>>>>> 49d6fc22
| hash             | string | A hex-encoded SHA-256 hash of the transaction's [XDR](../../learn/xdr.md)-encoded form.                                                              |
| ledger           | number | Sequence number of the ledger in which this transaction was applied.       |
| created_at       | ISO8601 string | |
| source_account   | string |                                                                                                                                |
| source_account_sequence | string |                                                                                                                                |
| fee_paid         | number | The fee paid by the source account of this transaction when the transaction was applied to the ledger.                         |
| operation_count  | number | The number of operations that are contained within this transaction.                                                           |
| envelope_xdr     | string | A base64 encoded string of the raw `TransactionEnvelope` xdr struct for this transaction                                       |
| result_xdr       | string | A base64 encoded string of the raw `TransactionResultPair` xdr struct for this transaction                                     |
| result_meta_xdr  | string | A base64 encoded string of the raw `TransactionMeta` xdr struct for this transaction                                           |
| fee_meta_xdr     | string | A base64 encoded string of the raw `LedgerEntryChanges` xdr struct produced by taking fees for this transaction.                                           |
| memo_type        | string | |
| memo             | string | |
| signatures | string[] | An array of signatures used to sign this transaction |
| valid_after | ISO8601 string | |
| valid_before | ISO8601 string | |

## Links

|                   rel                    |                                           Example                                           |                             Description                          |
| ---------------------------------------- | ------------------------------------------------------------------------------------------- | ---------------------------------------------------------------- |
| self | `https://horizon-testnet.stellar.org/transactions/cb9a25394acb6fe0d1d9bdea5afc01cafe2c6fde59a96ddceb2564a65780a81f` |  |
| account | `https://horizon-testnet.stellar.org/accounts/GCDLRUXOD6KA53G5ILL435TZAISNLPS4EKIHSOVY3MVD3DVJ333NO4DT` | The source [account](../accounts-single.md) for this transaction. |
| ledger | `https://horizon-testnet.stellar.org/ledgers/2352988` | The [ledger](../ledgers-single.md) in which this transaction was applied. |
| operations | `https://horizon-testnet.stellar.org/transactions/cb9a25394acb6fe0d1d9bdea5afc01cafe2c6fde59a96ddceb2564a65780a81f/operations{?cursor,limit,order}"` | [Operations](../operations-for-transaction.md) included in this transaction. |
| effects | `https://horizon-testnet.stellar.org/transactions/cb9a25394acb6fe0d1d9bdea5afc01cafe2c6fde59a96ddceb2564a65780a81f/effects{?cursor,limit,order}"` | [Effects](../effects-for-transaction.md) which resulted by operations in this transaction. |
| precedes | `https://horizon-testnet.stellar.org/transactions?order=asc&cursor=10106006507900928` | A collection of transactions that occur after this transaction. |
| succeeds | `https://horizon-testnet.stellar.org/transactions?order=desc&cursor=10106006507900928` | A collection of transactions that occur before this transaction. |

## Example

```json
{
  "_links": {
    "self": {
      "href": "https://horizon-testnet.stellar.org/transactions/cb9a25394acb6fe0d1d9bdea5afc01cafe2c6fde59a96ddceb2564a65780a81f"
    },
    "account": {
      "href": "https://horizon-testnet.stellar.org/accounts/GCDLRUXOD6KA53G5ILL435TZAISNLPS4EKIHSOVY3MVD3DVJ333NO4DT"
    },
    "ledger": {
      "href": "https://horizon-testnet.stellar.org/ledgers/2352988"
    },
    "operations": {
      "href": "https://horizon-testnet.stellar.org/transactions/cb9a25394acb6fe0d1d9bdea5afc01cafe2c6fde59a96ddceb2564a65780a81f/operations{?cursor,limit,order}",
      "templated": true
    },
    "effects": {
      "href": "https://horizon-testnet.stellar.org/transactions/cb9a25394acb6fe0d1d9bdea5afc01cafe2c6fde59a96ddceb2564a65780a81f/effects{?cursor,limit,order}",
      "templated": true
    },
    "precedes": {
      "href": "https://horizon-testnet.stellar.org/transactions?order=asc&cursor=10106006507900928"
    },
    "succeeds": {
      "href": "https://horizon-testnet.stellar.org/transactions?order=desc&cursor=10106006507900928"
    }
  },
<<<<<<< HEAD
  "id": "fa78cb43d72171fdb2c6376be12d57daa787b1fa1a9fdd0e9453e1f41ee5f15a",
  "paging_token": "631231343497216",
  "successful": true,
  "hash": "fa78cb43d72171fdb2c6376be12d57daa787b1fa1a9fdd0e9453e1f41ee5f15a",
  "ledger": 146970,
  "created_at": "2015-09-24T10:07:09Z",
  "account": "GBS43BF24ENNS3KPACUZVKK2VYPOZVBQO2CISGZ777RYGOPYC2FT6S3K",
  "account_sequence": 279172874343,
  "fee_paid": 0,
=======
  "id": "cb9a25394acb6fe0d1d9bdea5afc01cafe2c6fde59a96ddceb2564a65780a81f",
  "paging_token": "10106006507900928",
  "successful": true,
  "hash": "cb9a25394acb6fe0d1d9bdea5afc01cafe2c6fde59a96ddceb2564a65780a81f",
  "ledger": 2352988,
  "created_at": "2019-02-21T21:44:13Z",
  "source_account": "GCDLRUXOD6KA53G5ILL435TZAISNLPS4EKIHSOVY3MVD3DVJ333NO4DT",
  "source_account_sequence": "10105916313567234",
  "fee_paid": 100,
>>>>>>> 49d6fc22
  "operation_count": 1,
  "envelope_xdr": "AAAAAIa40u4flA7s3ULXzfZ5AiTVvlwikHk6uNsqPY6p3vbXAAAAZAAj50cAAAACAAAAAQAAAAAAAAAAAAAAAAAAAAAAAAABAAAAB2Fmc2RmYXMAAAAAAQAAAAAAAAABAAAAAIa40u4flA7s3ULXzfZ5AiTVvlwikHk6uNsqPY6p3vbXAAAAAAAAAAEqBfIAAAAAAAAAAAGp3vbXAAAAQKElK3CoNo1f8fWIGeJm98lw2AaFiyVVFhx3uFok0XVW3MHV9MubtEhfA+n1iLPrxmzHtHfmZsumWk+sOEQlSwI=",
  "result_xdr": "AAAAAAAAAGQAAAAAAAAAAQAAAAAAAAABAAAAAAAAAAA=",
  "result_meta_xdr": "AAAAAQAAAAIAAAADACPnXAAAAAAAAAAAhrjS7h+UDuzdQtfN9nkCJNW+XCKQeTq42yo9jqne9tcAAAAXSHbnOAAj50cAAAABAAAAAAAAAAAAAAAAAAAAAAEAAAAAAAAAAAAAAAAAAAAAAAABACPnXAAAAAAAAAAAhrjS7h+UDuzdQtfN9nkCJNW+XCKQeTq42yo9jqne9tcAAAAXSHbnOAAj50cAAAACAAAAAAAAAAAAAAAAAAAAAAEAAAAAAAAAAAAAAAAAAAAAAAABAAAAAA==",
  "fee_meta_xdr": "AAAAAgAAAAMAI+dTAAAAAAAAAACGuNLuH5QO7N1C1832eQIk1b5cIpB5OrjbKj2Oqd721wAAABdIduecACPnRwAAAAEAAAAAAAAAAAAAAAAAAAAAAQAAAAAAAAAAAAAAAAAAAAAAAAEAI+dcAAAAAAAAAACGuNLuH5QO7N1C1832eQIk1b5cIpB5OrjbKj2Oqd721wAAABdIduc4ACPnRwAAAAEAAAAAAAAAAAAAAAAAAAAAAQAAAAAAAAAAAAAAAAAAAA==",
  "memo_type": "text",
  "memo": "afsdfas",
  "valid_after": "1970-01-01T00:00:00Z",
  "signatures": [
    "oSUrcKg2jV/x9YgZ4mb3yXDYBoWLJVUWHHe4WiTRdVbcwdX0y5u0SF8D6fWIs+vGbMe0d+Zmy6ZaT6w4RCVLAg=="
  ]
}
```

## Endpoints

|  Resource                |    Type    |    Resource URI Template             |
| ------------------------ | ---------- | ------------------------------------ |
| [All Transactions](../transactions-all.md)     | Collection | `/transactions` (`GET`) |
| [Post Transaction](../transactions-create.md)     | Action | `/transactions`  (`POST`) |
| [Transaction Details](../transactions-single.md)  | Single     | `/transactions/:id` |
| [Account Transactions](../transactions-for-account.md) | Collection | `/accounts/:account_id/transactions` |
| [Ledger Transactions](../transactions-for-ledger.md)  | Collection | `/ledgers/:ledger_id/transactions`   |


## Submitting transactions
To submit a new transaction to Stellar network, it must first be built and signed locally. Then you can submit a hex representation of your transaction’s [XDR](../../learn/xdr.md) to the `/transactions` endpoint. Read more about submitting transactions in [Post Transaction](../transactions-create.md) doc.<|MERGE_RESOLUTION|>--- conflicted
+++ resolved
@@ -14,11 +14,7 @@
 | ---------------- | ------ | ------------------------------------------------------------------------------------------------------------------------------ |
 | id               | string | The canonical id of this transaction, suitable for use as the :id parameter for url templates that require a transaction's ID. |
 | paging_token     | string | A [paging token](./page.md) suitable for use as the `cursor` parameter to transaction collection resources.                   |
-<<<<<<< HEAD
-| successful       | bool | *From 0.17.0* Indicated if transaction was successful or not.       |
-=======
-| successful       | boolean | |
->>>>>>> 49d6fc22
+| successful       | bool | *From 0.17.0* Indicates if transaction was successful or not.       |
 | hash             | string | A hex-encoded SHA-256 hash of the transaction's [XDR](../../learn/xdr.md)-encoded form.                                                              |
 | ledger           | number | Sequence number of the ledger in which this transaction was applied.       |
 | created_at       | ISO8601 string | |
@@ -77,17 +73,6 @@
       "href": "https://horizon-testnet.stellar.org/transactions?order=desc&cursor=10106006507900928"
     }
   },
-<<<<<<< HEAD
-  "id": "fa78cb43d72171fdb2c6376be12d57daa787b1fa1a9fdd0e9453e1f41ee5f15a",
-  "paging_token": "631231343497216",
-  "successful": true,
-  "hash": "fa78cb43d72171fdb2c6376be12d57daa787b1fa1a9fdd0e9453e1f41ee5f15a",
-  "ledger": 146970,
-  "created_at": "2015-09-24T10:07:09Z",
-  "account": "GBS43BF24ENNS3KPACUZVKK2VYPOZVBQO2CISGZ777RYGOPYC2FT6S3K",
-  "account_sequence": 279172874343,
-  "fee_paid": 0,
-=======
   "id": "cb9a25394acb6fe0d1d9bdea5afc01cafe2c6fde59a96ddceb2564a65780a81f",
   "paging_token": "10106006507900928",
   "successful": true,
@@ -97,7 +82,6 @@
   "source_account": "GCDLRUXOD6KA53G5ILL435TZAISNLPS4EKIHSOVY3MVD3DVJ333NO4DT",
   "source_account_sequence": "10105916313567234",
   "fee_paid": 100,
->>>>>>> 49d6fc22
   "operation_count": 1,
   "envelope_xdr": "AAAAAIa40u4flA7s3ULXzfZ5AiTVvlwikHk6uNsqPY6p3vbXAAAAZAAj50cAAAACAAAAAQAAAAAAAAAAAAAAAAAAAAAAAAABAAAAB2Fmc2RmYXMAAAAAAQAAAAAAAAABAAAAAIa40u4flA7s3ULXzfZ5AiTVvlwikHk6uNsqPY6p3vbXAAAAAAAAAAEqBfIAAAAAAAAAAAGp3vbXAAAAQKElK3CoNo1f8fWIGeJm98lw2AaFiyVVFhx3uFok0XVW3MHV9MubtEhfA+n1iLPrxmzHtHfmZsumWk+sOEQlSwI=",
   "result_xdr": "AAAAAAAAAGQAAAAAAAAAAQAAAAAAAAABAAAAAAAAAAA=",
